[package]
name = "vesu-liquidator"
version = "0.1.0"
edition = "2021"
license = "MIT"
homepage = "https://www.vesu.xyz/"
repository = "https://github.com/astraly-labs/Vesu-liquidator"
description = "Liquidator bot for the Vesu Protocol"
readme = "README.md"
keywords = ["vesu", "liquidator", "bot", "starknet"]

[dependencies]
anyhow = "1.0.86"
bigdecimal = "0.4.5"
clap = { version = "4.5.16", features = ["derive"] }
colored = "2.1.0"
dotenvy = "0.15.7"
futures-util = "0.3.30"
lazy_static = "1.5.0"
<<<<<<< HEAD
reqwest = { version = "0.12.7", features = ["json"] }
serde = "1.0.207"
=======
reqwest = { version = "0.12.5", features = ["json"] }
serde = "1.0.208"
>>>>>>> 110a0738
serde_json = "1.0.125"
serde_yaml = "0.9"
starknet = "0.11.0"
strum = { version = "0.26", features = ["derive"] }
tokio = { version = "1.39.3", features = ["full"] }
tracing = "0.1.40"
tracing-subscriber = "0.3.18"
url = "2.5.2"

apibara-core = { git = "https://github.com/apibara/dna", branch = "main" }
apibara-sdk = { git = "https://github.com/apibara/dna", branch = "main" }<|MERGE_RESOLUTION|>--- conflicted
+++ resolved
@@ -17,13 +17,8 @@
 dotenvy = "0.15.7"
 futures-util = "0.3.30"
 lazy_static = "1.5.0"
-<<<<<<< HEAD
 reqwest = { version = "0.12.7", features = ["json"] }
-serde = "1.0.207"
-=======
-reqwest = { version = "0.12.5", features = ["json"] }
 serde = "1.0.208"
->>>>>>> 110a0738
 serde_json = "1.0.125"
 serde_yaml = "0.9"
 starknet = "0.11.0"
